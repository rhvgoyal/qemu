--- conflicted
+++ resolved
@@ -59,25 +59,18 @@
     unsigned long hwcap = qemu_getauxval(AT_HWCAP);
     info |= (hwcap & HWCAP_ATOMICS ? CPUINFO_LSE : 0);
     info |= (hwcap & HWCAP_USCAT ? CPUINFO_LSE2 : 0);
-<<<<<<< HEAD
     info |= (hwcap & HWCAP_AES ? CPUINFO_AES : 0);
     info |= (hwcap & HWCAP_PMULL ? CPUINFO_PMULL : 0);
-=======
-    info |= (hwcap & HWCAP_AES ? CPUINFO_AES: 0);
 
     unsigned long hwcap2 = qemu_getauxval(AT_HWCAP2);
     info |= (hwcap2 & HWCAP2_BTI ? CPUINFO_BTI : 0);
->>>>>>> a97a8375
 #endif
 #ifdef CONFIG_DARWIN
     info |= sysctl_for_bool("hw.optional.arm.FEAT_LSE") * CPUINFO_LSE;
     info |= sysctl_for_bool("hw.optional.arm.FEAT_LSE2") * CPUINFO_LSE2;
     info |= sysctl_for_bool("hw.optional.arm.FEAT_AES") * CPUINFO_AES;
-<<<<<<< HEAD
     info |= sysctl_for_bool("hw.optional.arm.FEAT_PMULL") * CPUINFO_PMULL;
-=======
     info |= sysctl_for_bool("hw.optional.arm.FEAT_BTI") * CPUINFO_BTI;
->>>>>>> a97a8375
 #endif
 
     cpuinfo = info;
